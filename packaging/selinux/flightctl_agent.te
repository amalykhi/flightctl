--- conflicted
+++ resolved
@@ -246,23 +246,12 @@
 
 # Special filesystem access for namespace operations
 allow flightctl_agent_t sysctl_t:file { mounton write };
-<<<<<<< HEAD
 allow flightctl_agent_t sysctl_irq_t:dir { write mounton };
-=======
-allow flightctl_agent_t sysctl_irq_t:dir { write mounton };
-
-## Device access (for bubblewrap)  ##
-
-# Device access for --dev-bind /dev /dev
-dev_rw_generic_chr_files(flightctl_agent_t)
-dev_rw_generic_blk_files(flightctl_agent_t)
-allow flightctl_agent_t device_t:dir { mounton read getattr search };  
-
+  
 # This allows installation of dnf packages
 allow flightctl_agent_t node_t:tcp_socket node_bind;
 allow flightctl_agent_t rhsmcertd_config_t:dir search;
 allow flightctl_agent_t rhsmcertd_log_t:dir write;
 allow flightctl_agent_t rhsmcertd_var_lib_t:dir { getattr search };
 allow flightctl_agent_t rhsmcertd_var_run_t:dir write;
-allow flightctl_agent_t usr_t:file write;
->>>>>>> 124078bb
+allow flightctl_agent_t usr_t:file write;